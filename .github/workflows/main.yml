name: PR Verifier

on:
  pull_request_target:
    types: [opened, edited, reopened, synchronize]

jobs:
  debug:
    name: Debug
    runs-on: ubuntu-latest
    steps:
      - name: Print ENV and triggering event
<<<<<<< HEAD
        uses: hmarr/debug-action
=======
        uses: hmarr/debug-action@v1
>>>>>>> 80ec1d5c

  verify:
    name: Verify PR contents
    runs-on: ubuntu-latest
    steps:
      - name: Checkout
        uses: actions/checkout@v2
      - name: Verifier action
        uses: ./.github/actions/verifier
        with:
          github_token: ${{ secrets.GITHUB_TOKEN }}<|MERGE_RESOLUTION|>--- conflicted
+++ resolved
@@ -10,11 +10,7 @@
     runs-on: ubuntu-latest
     steps:
       - name: Print ENV and triggering event
-<<<<<<< HEAD
-        uses: hmarr/debug-action
-=======
         uses: hmarr/debug-action@v1
->>>>>>> 80ec1d5c
 
   verify:
     name: Verify PR contents
